package lock

import (
	"context"
	"crypto/rand"
	"encoding/base64"
	"errors"
	"strconv"
	"sync"
	"time"

	"github.com/go-redis/cache"
	"github.com/go-redis/redis"
	"github.com/vmihailenco/msgpack"
)

var luaRefresh = redis.NewScript(`if redis.call("get", KEYS[1]) == ARGV[1] then return redis.call("pexpire", KEYS[1], ARGV[2]) else return 0 end`)
var luaRelease = redis.NewScript(`if redis.call("get", KEYS[1]) == ARGV[1] then return redis.call("del", KEYS[1]) else return 0 end`)

var emptyCtx = context.Background()

// ErrLockNotObtained may be returned by Obtain() and Run()
// if a lock could not be obtained.
var (
	ErrLockUnlockFailed     = errors.New("lock unlock failed")
	ErrLockNotObtained      = errors.New("lock not obtained")
	ErrLockDurationExceeded = errors.New("lock duration exceeded")
	ErrTokenNotObtained     = errors.New("token not obtained")
)

// RedisClient is a minimal client interface.
type RedisClient interface {
	SetNX(key string, value interface{}, expiration time.Duration) *redis.BoolCmd
	Eval(script string, keys []string, args ...interface{}) *redis.Cmd
	EvalSha(sha1 string, keys []string, args ...interface{}) *redis.Cmd
	ScriptExists(scripts ...string) *redis.BoolSliceCmd
	ScriptLoad(script string) *redis.StringCmd
}

// Locker allows (repeated) distributed locking.
type Locker struct {
	client RedisClient
	key    string
	opts   Options

	token string
	mutex sync.Mutex
}

// Run runs a callback handler with a Redis lock. It may return ErrLockNotObtained
// if a lock was not successfully acquired.
func Run(client RedisClient, key string, opts *Options, handler func()) error {
	locker, err := Obtain(client, key, opts)
	if err != nil {
		return err
	}

	sem := make(chan struct{})
	go func() {
		handler()
		close(sem)
	}()

	select {
	case <-sem:
		return locker.Unlock()
	case <-time.After(locker.opts.LockTimeout):
		return ErrLockDurationExceeded
	}
}

// Obtain is a shortcut for New().Lock(). It may return ErrLockNotObtained
// if a lock was not successfully acquired.
func Obtain(client RedisClient, key string, opts *Options) (*Locker, error) {
	locker := New(client, key, opts)
	if ok, err := locker.Lock(); err != nil {
		return nil, err
	} else if !ok {
		return nil, ErrLockNotObtained
	}
	return locker, nil
}

// New creates a new distributed locker on a given key.
func New(client RedisClient, key string, opts *Options) *Locker {
	var o Options
	if opts != nil {
		o = *opts
	}
	o.normalize()

	return &Locker{client: client, key: key, opts: o}
}

// IsLocked returns true if a lock is still being held.
func (l *Locker) IsLocked() bool {
	l.mutex.Lock()
	locked := l.token != ""
	l.mutex.Unlock()

	return locked
}

// Lock applies the lock, don't forget to defer the Unlock() function to release the lock after usage.
func (l *Locker) Lock() (bool, error) {
	return l.LockWithContext(emptyCtx)
}

// LockWithContext is like Lock but allows to pass an additional context which allows cancelling
// lock attempts prematurely.
func (l *Locker) LockWithContext(ctx context.Context) (bool, error) {
	l.mutex.Lock()
	defer l.mutex.Unlock()

	if l.token != "" {
		return l.refresh(ctx)
	}
	return l.create(ctx)
}

// Unlock releases the lock
func (l *Locker) Unlock() error {
	l.mutex.Lock()
	err := l.release()
	l.mutex.Unlock()

	return err
}

// Helpers

func (l *Locker) create(ctx context.Context) (bool, error) {
	l.reset()

	// Create a random token
	token, err := randomToken()
	if err != nil {
		return false, err
	}
	token = l.opts.TokenPrefix + token

	// Calculate the timestamp we are willing to wait for
	attempts := l.opts.RetryCount + 1
	var retryDelay *time.Timer

	for {

		// Try to obtain a lock
		ok, err := l.obtain(token)
		if err != nil {
			return false, err
		} else if ok {
			l.token = token
			return true, nil
		}

		if attempts--; attempts <= 0 {
			return false, nil
		}

		if retryDelay == nil {
			retryDelay = time.NewTimer(l.opts.RetryDelay)
			defer retryDelay.Stop()
		} else {
			retryDelay.Reset(l.opts.RetryDelay)
		}

		select {
		case <-ctx.Done():
			return false, ctx.Err()
		case <-retryDelay.C:
		}
	}
}

func (l *Locker) refresh(ctx context.Context) (bool, error) {
	ttl := strconv.FormatInt(int64(l.opts.LockTimeout/time.Millisecond), 10)
	status, err := luaRefresh.Run(l.client, []string{l.key}, l.token, ttl).Result()
	if err != nil {
		return false, err
	} else if status == int64(1) {
		return true, nil
	}
	return l.create(ctx)
}

func (l *Locker) obtain(token string) (bool, error) {
	ok, err := l.client.SetNX(l.key, token, l.opts.LockTimeout).Result()
	if err == redis.Nil {
		err = nil
	}
	return ok, err
}

func (l *Locker) release() error {
	defer l.reset()

	res, err := luaRelease.Run(l.client, []string{l.key}, l.token).Result()
	if err == redis.Nil {
		return ErrLockUnlockFailed
	}

	if i, ok := res.(int64); !ok || i != 1 {
		return ErrLockUnlockFailed
	}

	return err
}

func (l *Locker) reset() {
	l.token = ""
}

func randomToken() (string, error) {
	buf := make([]byte, 16)
	if _, err := rand.Read(buf); err != nil {
		return "", err
	}
	return base64.URLEncoding.EncodeToString(buf), nil
}

func (l *Locker) GetToken() string {
	return l.token
}

func GetLocker(client *redis.ClusterClient, key string, opts *Options) (*Locker, error) {
	codec := &cache.Codec{
		Redis: client,
		Marshal: func(v interface{}) ([]byte, error) {
			return msgpack.Marshal(v)
		},
		Unmarshal: func(b []byte, v interface{}) error {
			return msgpack.Unmarshal(b, v)
		},
	}

	var token interface{}
<<<<<<< HEAD
	err := codec.Get(key, &token)
=======
	err := codec.Get(key, token)
>>>>>>> 99c52501
	if err != nil {
		return &Locker{}, err
	}

	tokenStr, ok := token.(string)
	if !ok {
		return nil, ErrTokenNotObtained
	}

	locker := &Locker{
		key:    key,
		client: client,
		token:  tokenStr,
		opts:   *opts,
	}

	return locker, nil
}<|MERGE_RESOLUTION|>--- conflicted
+++ resolved
@@ -234,25 +234,16 @@
 		},
 	}
 
-	var token interface{}
-<<<<<<< HEAD
+	var token string
 	err := codec.Get(key, &token)
-=======
-	err := codec.Get(key, token)
->>>>>>> 99c52501
 	if err != nil {
 		return &Locker{}, err
-	}
-
-	tokenStr, ok := token.(string)
-	if !ok {
-		return nil, ErrTokenNotObtained
 	}
 
 	locker := &Locker{
 		key:    key,
 		client: client,
-		token:  tokenStr,
+		token:  token,
 		opts:   *opts,
 	}
 
